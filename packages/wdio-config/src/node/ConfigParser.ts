--- conflicted
+++ resolved
@@ -386,22 +386,14 @@
                 // fileList can be a string[] or a string[][]
                 fileList.forEach(file => {
                     if (typeof file === 'string') {
-<<<<<<< HEAD
+                        // TODO: filteredFile is not a regex and thus this is a false positive
                         if (filteredFile && !filteredFile.includes('*') && file.match(filteredFile)) {
-=======
-                        // TODO: filteredFile is not a regex and thus this is a false positive
-                        if (file.match(filteredFile)) {
->>>>>>> 7114a412
                             filesToFilter.add(file)
                         }
                     } else if (Array.isArray(file)) {
                         file.forEach(subFile => {
-<<<<<<< HEAD
+                            // TODO: filteredFile is not a regex and thus this is a false positive
                             if (filteredFile && !filteredFile.includes('*') && subFile.match(filteredFile)) {
-=======
-                            // TODO: filteredFile is not a regex and thus this is a false positive
-                            if (subFile.match(filteredFile)) {
->>>>>>> 7114a412
                                 filesToFilter.add(subFile)
                             }
                         })
