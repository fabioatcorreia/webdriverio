--- conflicted
+++ resolved
@@ -1,11 +1,7 @@
 {
   "name": "@georgecrawfordft/webdriverio",
   "description": "A nodejs bindings implementation for selenium 2.0/webdriver",
-<<<<<<< HEAD
-  "version": "4.0.2-7",
-=======
   "version": "4.0.3",
->>>>>>> 1bcd2d21
   "homepage": "http://webdriver.io",
   "author": "Camilo Tapia <camilo.tapia@gmail.com>",
   "repository": {
