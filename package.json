{
  "name": "@georgecrawfordft/webdriverio",
  "description": "A nodejs bindings implementation for selenium 2.0/webdriver",
<<<<<<< HEAD
  "version": "4.0.2-1",
=======
  "version": "4.0.2",
>>>>>>> b589d18d
  "homepage": "http://webdriver.io",
  "author": "Camilo Tapia <camilo.tapia@gmail.com>",
  "repository": {
    "type": "git",
    "url": "git://github.com/webdriverio/webdriverio.git"
  },
  "bugs": {
    "url": "https://github.com/webdriverio/webdriverio/issues"
  },
  "license": "MIT",
  "main": "./build/index.js",
  "bin": {
    "wdio": "bin/wdio"
  },
  "engines": {
    "node": ">= 0.12.0"
  },
  "scripts": {
    "build": "grunt build",
    "coverage": "grunt testcover --verbose",
    "prepublish": "npm prune && npm run build && npm run test-unit",
    "test": "grunt test",
    "test-wdio": "grunt test:wdio",
    "test-unit": "grunt test:unit",
    "test-mobile": "grunt test:mobile",
    "test-desktop": "grunt test:desktop",
    "test-functional": "grunt test:functional",
    "test-multibrowser": "grunt test:multibrowser"
  },
  "dependencies": {
    "archiver": "~0.14.3",
    "babel-runtime": "^5.8.25",
    "css-parse": "~2.0.0",
    "css-value": "~0.0.1",
    "deepmerge": "~0.2.7",
    "ejs": "^2.3.1",
    "glob": "^5.0.10",
    "inquirer": "^0.8.5",
    "mkdirp": "^0.5.1",
    "npm-install-package": "^1.0.2",
    "optimist": "^0.6.1",
    "q": "~1.3.0",
    "request": "2.49.0",
    "rgb2hex": "~0.1.0",
    "supports-color": "^1.3.1",
    "url": "~0.10.3",
    "validator": "^4.5.0",
    "wdio-dot-reporter": "0.0.4",
    "wgxpath": "~1.0.0"
  },
  "devDependencies": {
    "babel": "^5.8.23",
    "babel-eslint": "^4.1.7",
    "chai": "^3.4.1",
    "chai-as-promised": "^5.1.0",
    "chai-string": "^1.1.4",
    "chai-things": "^0.2.0",
    "codeclimate-test-reporter": "^0.1.1",
    "coveralls": "~2.11.2",
    "eslint": "^1.4.1",
    "eslint-config-standard": "^4.4.0",
    "eslint-plugin-standard": "^1.3.0",
    "grunt": "^0.4.5",
    "grunt-babel": "^5.0.1",
    "grunt-bump": "^0.6.0",
    "grunt-cli": "^0.1.13",
    "grunt-contrib-clean": "^0.6.0",
    "grunt-contrib-connect": "^0.11.2",
    "grunt-contrib-copy": "^0.8.2",
    "grunt-contrib-watch": "^0.6.1",
    "grunt-eslint": "^17.1.0",
    "grunt-mocha-istanbul": "christian-bromann/grunt-mocha-istanbul",
    "grunt-mocha-test": "^0.12.7",
    "grunt-npm": "0.0.2",
    "isparta": "^4.0.0",
    "istanbul": "^0.3.13",
    "load-grunt-tasks": "^3.2.0",
    "mocha": "^2.3.4",
    "nock": "^3.6.0",
    "saucelabs": "^1.0.1",
    "sinon": "^1.17.2",
    "wdio-mocha-framework": "^0.2.9"
  },
  "tags": [
    "web",
    "test",
    "selenium",
    "browser",
    "javascript"
  ],
  "keywords": [
    "webdriverio",
    "webdriver",
    "selenium",
    "appium",
    "saucelabs",
    "sauce",
    "labs",
    "mocha",
    "nodeUnit",
    "buster",
    "phantomjs",
    "chai",
    "vows",
    "jasmine",
    "assert",
    "cucumber",
    "testingbot"
  ],
  "contributors": [
    "Christian Bromann <github@christian-bromann.com>",
    "vvo <vincent.voyer@gmail.com>",
    "George Crawford <george.crawford@ft.com>",
    "Camilo Tapia <camilo.tapia@gmail.com>",
    "camilo tapia <camilo.tapia@gmail.com>",
    "Christian Bromann <contact@christian-bromann.com>",
    "Vincent Voyer <vincent.voyer@gmail.com>",
    "Dan Dascalescu <ddascalescu+github@gmail.com>",
    "Dan Jenkins <dan.jenkins88@gmail.com>",
    "ysono <yoshiaki.sono@gmail.com>",
    "clara-udofa <clara.udofa@thomsonreuters.com>",
    "Johannes Nickel <johannes.nickel@googlemail.com>",
    "Robin Franken <robin0165@hotmail.com>",
    "Filipe Araujo <filipe.alves.araujo@gmail.com>",
    "compulim <compulim@hotmail.com>",
    "csoete <christian.soete@gmail.com>",
    "pazone <pazone@yandex-team.ru>",
    "Mason Du <masondu@gmail.com>",
    "Marius OLAR <marius@presslabs.com>",
    "Jaroslav Kubíček <jaroslav.kubicek@socialbakers.com>",
    "Robin Franken <franken@lequest.nl>",
    "George Crawford <g.o.crawford@gmail.com>",
    "Dmitry Sorin <dsorin@yandex-team.ru>",
    "tschuliiia <j.viehberger@netconomy.net>",
    "Vadim <moshasmail@gmail.com>",
    "Mikhail Korepanov <panyakor@gmail.com>",
    "Jonas Aschenbrenner <jonas.aschenbrenner@gmail.com>",
    "Denis Gorbachev <Denis.Gorbachev@faster-than-wind.ru>",
    "Adrian Lynch <adi_ady_ade@hotmail.com>",
    "Benjamin Eidelman <beneidel@gmail.com>",
    "Bernhard K. Weisshuhn <bkw@codingforce.com>",
    "Branton Horsley <bhorsley@digium.com>",
    "Bryan Kane <bryan@coursera.org>",
    "Elmar Athmer <elmar@athmer.org>",
    "Jon Hoguet <jonathan.hoguet@dealer.com>",
    "Marco Faustinelli Muzietto <marco.faustinelli@neomobile.com>",
    "Marius Rugan <mariusrugan@gmail.com>",
    "Matija Marohnić <matija.marohnic@gmail.com>",
    "Nicky Out <nickyout@gmail.com>",
    "Saul Shanabrook <s.shanabrook@gmail.com>",
    "Tom Regner <thomas.regner@joocom.de>",
    "Willson Haw <willsonh@iqmetrix.com>",
    "Zach Lym <zachlym@indolering.com>",
    "just-boris <just-boris@yandex-team.ru>",
    "ngel Sanz <angelsanz@users.noreply.github.com>",
    "Justin Gorinsky <gorinsky@gmail.com>",
    "Kevin Lamping <klamping@gmail.com>",
    "Laran Evans <laran@laranevans.com>",
    "Luigi Leung <luigi@alumni.cmu.edu>",
    "Macy Abbey <macyabbey@Macy-Abbeys-MacBook-Pro.local>",
    "sbmaxx <sbmaxx@yandex-team.ru>",
    "Igor Soarez <igorsoarez@gmail.com>",
    "sgryt <christensen.mikkel@gmail.com>",
    "Martin Hansen <martin@martinhansen.no>",
    "Gaspar Rey <info@gasparrey.com>",
    "Mason Du <mdu@benbria.com>",
    "spreston <spreston@bcgtrans.com>",
    "Maximilian Antoni <mail@maxantoni.de>",
    "Eyal Zekaria <eyal.ez@gmail.com>",
    "Mohammad Asif <mohdasif2294@gmail.com>",
    "Navmed <Web1@naveed.net>",
    "ssnau <korige@gmail.com>",
    "Patrick Debois <Patrick.Debois@jedi.be>",
    "Pavel Karoukin <pavel@karoukin.us>",
    "Quang Van <quangvvv@gmail.com>",
    "Richard Silverton <silverton.richard@googlemail.com>",
    "Rick Yakubowski <richard@orpha-systems.com>",
    "Risto Stevcev <risto1@gmail.com>",
    "Rob Howell <rob@robhowell.com>",
    "Robert Jakubowicz <robert@lagoa.com>",
    "Enrique Paredes <enrique@iknite.com>",
    "Denis Gorbachev <denis.d.gorbachev@gmail.com>",
    "Sakari Jokinen <sakari.jokinen@rocketpack.fi>",
    "Andrew Price <aapp116@gmail.com>",
    "Siva <byteshiva@users.noreply.github.com>",
    "TestingBot <info@testingbot.com>",
    "Theodore J Huff <theodorejhuff@gmail.com>",
    "Thibaut Etienne <thibaut@stickyads.tv>",
    "Tim Beyer <tim.beyer@gmail.com>",
    "Tobias Lidskog <tobias@lidskog.se>",
    "Anders D. Johnson <adjohnson916@users.noreply.github.com>",
    "Tommy Chen <tommy351@gmail.com>",
    "David Linse <davidlinse@gmail.com>",
    "Vincent Voyer <vincent.voyer@algolia.com>",
    "Daniel Wabyick <dwabyick@yahoo.com>",
    "Vyacheslav Slinko <vyacheslav.slinko@gmail.com>",
    "wcainboundary <will@boundary.com>",
    "wingsbob <wingsbob@users.noreply.github.com>",
    "Zolmeister <zolikahan@gmail.com>",
    "Branton Horsley <beeahillbilly@gmail.com>",
    "Brandon Wanamaker <bwafflemaker@users.noreply.github.com>",
    "Benjamin Nortier <bjnortier@gmail.com>",
    "Ben <ben@benmakesgames.com>",
    "B.E. Henriksen <e@jiku.ca>",
    "dpm3354 <dpm3354@gmail.com>",
    "fufnf <roby-boby@ukr.net>",
    "Amitaibu <amitai@gizra.com>",
    "matteonovelli <mnovelli@openfinance.es>",
    "Anthony Barone <tonybaroneee@gmail.com>",
    "pplambeck <paulplambeck@gmail.com>",
    "Javier Candeira <javier@candeira.com>",
    "Jochen <info@testingbot.com>",
    "Joe Pettersson <me@joe8bit.com>",
    "Johannes Nickel <hanne_hal@me.com>",
    "Jason Whittle <jason.whittle@gmail.com>",
    "Jon Hoguet <jhoguet@gmail.com>",
    "ruanyl <ruanyu1@gmail.com>",
    "Isac Lagerblad <icaaaq@gmail.com>",
    "Jonathan Fielding <jonathan-fielding@users.noreply.github.com>",
    "Joshua Toenyes <josh@webgrain.net>",
    "Kenshiro Nakagawa <kencheeto@gmail.com>"
  ]
}<|MERGE_RESOLUTION|>--- conflicted
+++ resolved
@@ -1,11 +1,7 @@
 {
   "name": "@georgecrawfordft/webdriverio",
   "description": "A nodejs bindings implementation for selenium 2.0/webdriver",
-<<<<<<< HEAD
   "version": "4.0.2-1",
-=======
-  "version": "4.0.2",
->>>>>>> b589d18d
   "homepage": "http://webdriver.io",
   "author": "Camilo Tapia <camilo.tapia@gmail.com>",
   "repository": {
